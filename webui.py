--- conflicted
+++ resolved
@@ -224,11 +224,11 @@
                 chrome_exe = None
             elif not os.path.exists(chrome_exe):
                 raise ValueError(f"Chrome executable not found at {chrome_exe}")
-
+            
             if chrome_use_data == "":
                 chrome_use_data = None
 
-            # 配置代理
+            # Configure launch arguments with proxy support
             launch_args = {
                 "user_data_dir": chrome_use_data,
                 "executable_path": chrome_exe,
@@ -245,7 +245,7 @@
                 "record_video_size": {"width": window_w, "height": window_h},
             }
 
-            # 如果启用代理，添加代理配置
+            # Add proxy configuration if enabled
             if use_proxy:
                 proxy_url = os.getenv("PROXY_URL", "")
                 if proxy_url:
@@ -277,7 +277,7 @@
                 ),
                 context=browser_context_,
         ) as browser_context:
-            # 创建消息管理器
+            # Create message manager instance
             message_manager = CustomMassageManager(
                 llm=llm,
                 task=task,
@@ -296,7 +296,7 @@
                 controller=controller,
                 system_prompt_class=CustomSystemPrompt,
                 max_actions_per_step=max_actions_per_step,
-                message_manager=message_manager  # 传入创建好的消息管理器
+                message_manager=message_manager
             )
             history = await agent.run(max_steps=max_steps)
 
@@ -314,11 +314,11 @@
         model_actions = ""
         model_thoughts = ""
     finally:
-        # 显式关闭持久化上下文
+        # Explicitly close the persistent context
         if browser_context_:
             await browser_context_.close()
 
-        # 关闭 Playwright 对象
+        # Close the Playwright instance
         if playwright:
             await playwright.stop()
         await browser.close()
@@ -448,16 +448,13 @@
                             value=os.getenv(f"{llm_provider.value.upper()}_API_KEY", ""),  # Default to .env value
                             info="Your API key (leave blank to use .env)"
                         )
-<<<<<<< HEAD
                     
                     # Proxy configuration
                     use_proxy = gr.Checkbox(
                         label="Use Proxy",
                         value=os.getenv("USE_PROXY", "false").lower() == "true",
-                        info="Enable proxy for API requests (proxy URL is configured in .env file)"
-                    )
-=======
->>>>>>> db6348d4
+                        info="Enable proxy for API requests and browser (proxy URL is configured in .env file)"
+                    )
 
             with gr.TabItem("🌐 Browser Settings", id=3):
                 with gr.Group():
@@ -553,24 +550,24 @@
                             model_thoughts_output = gr.Textbox(
                                 label="Model Thoughts", lines=3, show_label=True
                             )
-
+            
             with gr.TabItem("🎥 Recordings", id=6):
                 def list_recordings(save_recording_path):
                     if not os.path.exists(save_recording_path):
                         return []
-
+                    
                     # Get all video files
                     recordings = glob.glob(os.path.join(save_recording_path, "*.[mM][pP]4")) + glob.glob(os.path.join(save_recording_path, "*.[wW][eE][bB][mM]"))
-
+                    
                     # Sort recordings by creation time (oldest first)
                     recordings.sort(key=os.path.getctime)
-
+                    
                     # Add numbering to the recordings
                     numbered_recordings = []
                     for idx, recording in enumerate(recordings, start=1):
                         filename = os.path.basename(recording)
                         numbered_recordings.append((recording, f"{idx}. {filename}"))
-
+                    
                     return numbered_recordings
 
                 recordings_gallery = gr.Gallery(
@@ -593,7 +590,7 @@
             lambda provider, api_key, base_url: update_model_dropdown(provider, api_key, base_url),
             inputs=[llm_provider, llm_api_key, llm_base_url],
             outputs=llm_model_name
-        )
+        )  
 
         # Add this after defining the components
         enable_recording.change(
@@ -601,20 +598,15 @@
             inputs=enable_recording,
             outputs=save_recording_path
         )
-
+          
         # Run button click handler
         run_button.click(
             fn=run_browser_agent,
             inputs=[
                 agent_type, llm_provider, llm_model_name, llm_temperature, llm_base_url, llm_api_key,
-<<<<<<< HEAD
-                use_own_browser, headless, disable_security, window_w, window_h, save_recording_path,
+                use_own_browser, headless, disable_security, window_w, window_h, save_recording_path, save_trace_path,
                 enable_recording, task, add_infos, max_steps, use_vision, max_actions_per_step, tool_call_in_content,
                 use_proxy
-=======
-                use_own_browser, headless, disable_security, window_w, window_h, save_recording_path, save_trace_path,
-                enable_recording, task, add_infos, max_steps, use_vision, max_actions_per_step, tool_call_in_content
->>>>>>> db6348d4
             ],
             outputs=[final_result_output, errors_output, model_actions_output, model_thoughts_output, recording_display],
         )
