# -*- coding: utf-8 -*-
# @Time    : 2025/1/1
# @Author  : wenshao
# @Email   : wenshaoguo1026@gmail.com
# @Project : browser-use-webui
# @FileName: webui.py

from dotenv import load_dotenv

load_dotenv()
import argparse
import os

import gradio as gr
from browser_use.agent.service import Agent
from browser_use.browser.browser import Browser, BrowserConfig
from browser_use.browser.context import (
    BrowserContextConfig,
    BrowserContextWindowSize,
)
from playwright.async_api import async_playwright

from src.agent.custom_agent import CustomAgent
from src.agent.custom_prompts import CustomSystemPrompt
from src.browser.custom_browser import CustomBrowser
from src.browser.custom_context import BrowserContextConfig
from src.controller.custom_controller import CustomController
from src.utils import utils


async def run_browser_agent(
        agent_type,
        llm_provider,
        llm_model_name,
        llm_temperature,
        llm_base_url,
        llm_api_key,
        use_own_browser,
        headless,
        disable_security,
        window_w,
        window_h,
        save_recording_path,
        enable_recording,
        task,
        add_infos,
        max_steps,
        use_vision,
        max_actions_per_step,
        tool_call_in_content,
        use_proxy
):
    # Disable recording if the checkbox is unchecked
    if not enable_recording:
        save_recording_path = None

    # Ensure the recording directory exists if recording is enabled
    if save_recording_path:
        os.makedirs(save_recording_path, exist_ok=True)

    # Get the list of existing videos before the agent runs
    existing_videos = set()
    if save_recording_path:
        existing_videos = set(
            glob.glob(os.path.join(save_recording_path, "*.[mM][pP]4"))
            + glob.glob(os.path.join(save_recording_path, "*.[wW][eE][bB][mM]"))
        )

    # Configure proxy settings
    if use_proxy:
        proxy_url = os.getenv("PROXY_URL", "")
        if proxy_url:
            os.environ["http_proxy"] = proxy_url
            os.environ["https_proxy"] = proxy_url

    # Run the agent
    llm = utils.get_llm_model(
        provider=llm_provider,
        model_name=llm_model_name,
        temperature=llm_temperature,
        base_url=llm_base_url,
        api_key=llm_api_key,
    )
    if agent_type == "org":
        final_result, errors, model_actions, model_thoughts = await run_org_agent(
            llm=llm,
            headless=headless,
            disable_security=disable_security,
            window_w=window_w,
            window_h=window_h,
            save_recording_path=save_recording_path,
            task=task,
            max_steps=max_steps,
            use_vision=use_vision,
            max_actions_per_step=max_actions_per_step,
            tool_call_in_content=tool_call_in_content
        )
    elif agent_type == "custom":
        final_result, errors, model_actions, model_thoughts = await run_custom_agent(
            llm=llm,
            use_own_browser=use_own_browser,
            headless=headless,
            disable_security=disable_security,
            window_w=window_w,
            window_h=window_h,
            save_recording_path=save_recording_path,
            task=task,
            add_infos=add_infos,
            max_steps=max_steps,
            use_vision=use_vision,
            max_actions_per_step=max_actions_per_step,
            tool_call_in_content=tool_call_in_content
        )
    else:
        raise ValueError(f"Invalid agent type: {agent_type}")

    # Get the list of videos after the agent runs (if recording is enabled)
    latest_video = None
    if save_recording_path:
        new_videos = set(
            glob.glob(os.path.join(save_recording_path, "*.[mM][pP]4"))
            + glob.glob(os.path.join(save_recording_path, "*.[wW][eE][bB][mM]"))
        )
        if new_videos - existing_videos:
            latest_video = list(new_videos - existing_videos)[0]  # Get the first new video

    return final_result, errors, model_actions, model_thoughts, latest_video


async def run_org_agent(
        llm,
        headless,
        disable_security,
        window_w,
        window_h,
        save_recording_path,
        task,
        max_steps,
        use_vision,
        max_actions_per_step,
        tool_call_in_content

):
    browser = Browser(
        config=BrowserConfig(
            headless=headless,
            disable_security=disable_security,
            extra_chromium_args=[f"--window-size={window_w},{window_h}"],
        )
    )
    async with await browser.new_context(
            config=BrowserContextConfig(
                trace_path="./tmp/traces",
                save_recording_path=save_recording_path if save_recording_path else None,
                no_viewport=False,
                browser_window_size=BrowserContextWindowSize(
                    width=window_w, height=window_h
                ),
            )
    ) as browser_context:
        agent = Agent(
            task=task,
            llm=llm,
            use_vision=use_vision,
            browser_context=browser_context,
            max_actions_per_step=max_actions_per_step,
            tool_call_in_content=tool_call_in_content
        )
        history = await agent.run(max_steps=max_steps)

        final_result = history.final_result()
        errors = history.errors()
        model_actions = history.model_actions()
        model_thoughts = history.model_thoughts()
    await browser.close()
    return final_result, errors, model_actions, model_thoughts


async def run_custom_agent(
        llm,
        use_own_browser,
        headless,
        disable_security,
        window_w,
        window_h,
        save_recording_path,
        task,
        add_infos,
        max_steps,
        use_vision,
        max_actions_per_step,
        tool_call_in_content
):
    controller = CustomController()
    playwright = None
    browser_context_ = None
    try:
        if use_own_browser:
            playwright = await async_playwright().start()
            chrome_exe = os.getenv("CHROME_PATH", "")
            chrome_use_data = os.getenv("CHROME_USER_DATA", "")

            if chrome_exe == "":
                chrome_exe = None
            elif not os.path.exists(chrome_exe):
                raise ValueError(f"Chrome executable not found at {chrome_exe}")
            
            if chrome_use_data == "":
                chrome_use_data = None

            browser_context_ = await playwright.chromium.launch_persistent_context(
                user_data_dir=chrome_use_data,
                executable_path=chrome_exe,
                no_viewport=False,
                headless=headless,  # 保持浏览器窗口可见
                user_agent=(
                    "Mozilla/5.0 (Windows NT 10.0; Win64; x64) AppleWebKit/537.36 "
                    "(KHTML, like Gecko) Chrome/85.0.4183.102 Safari/537.36"
                ),
                java_script_enabled=True,
                bypass_csp=disable_security,
                ignore_https_errors=disable_security,
                record_video_dir=save_recording_path if save_recording_path else None,
                record_video_size={"width": window_w, "height": window_h},
            )
        else:
            browser_context_ = None

        browser = CustomBrowser(
            config=BrowserConfig(
                headless=headless,
                disable_security=disable_security,
                extra_chromium_args=[f"--window-size={window_w},{window_h}"],
            )
        )
        async with await browser.new_context(
                config=BrowserContextConfig(
                    trace_path="./tmp/result_processing",
                    save_recording_path=save_recording_path
                    if save_recording_path
                    else None,
                    no_viewport=False,
                    browser_window_size=BrowserContextWindowSize(
                        width=window_w, height=window_h
                    ),
                ),
                context=browser_context_,
        ) as browser_context:
            agent = CustomAgent(
                task=task,
                add_infos=add_infos,
                use_vision=use_vision,
                llm=llm,
                browser_context=browser_context,
                controller=controller,
                system_prompt_class=CustomSystemPrompt,
                max_actions_per_step=max_actions_per_step,
                tool_call_in_content=tool_call_in_content
            )
            history = await agent.run(max_steps=max_steps)

            final_result = history.final_result()
            errors = history.errors()
            model_actions = history.model_actions()
            model_thoughts = history.model_thoughts()

    except Exception as e:
        import traceback

        traceback.print_exc()
        final_result = ""
        errors = str(e) + "\n" + traceback.format_exc()
        model_actions = ""
        model_thoughts = ""
    finally:
        # 显式关闭持久化上下文
        if browser_context_:
            await browser_context_.close()

        # 关闭 Playwright 对象
        if playwright:
            await playwright.stop()
        await browser.close()
    return final_result, errors, model_actions, model_thoughts


import glob

from gradio.themes import Citrus, Default, Glass, Monochrome, Ocean, Origin, Soft

# Define the theme map globally
theme_map = {
    "Default": Default(),
    "Soft": Soft(),
    "Monochrome": Monochrome(),
    "Glass": Glass(),
    "Origin": Origin(),
    "Citrus": Citrus(),
    "Ocean": Ocean(),
}


def create_ui(theme_name="Ocean"):
    css = """
    .gradio-container {
        max-width: 1200px !important;
        margin: auto !important;
        padding-top: 20px !important;
    }
    .header-text {
        text-align: center;
        margin-bottom: 30px;
    }
    .theme-section {
        margin-bottom: 20px;
        padding: 15px;
        border-radius: 10px;
    }
    """

    js = """
    function refresh() {
        const url = new URL(window.location);
        if (url.searchParams.get('__theme') !== 'dark') {
            url.searchParams.set('__theme', 'dark');
            window.location.href = url.href;
        }
    }
    """

    with gr.Blocks(
            title="Browser Use WebUI", theme=theme_map[theme_name], css=css, js=js
    ) as demo:
        with gr.Row():
            gr.Markdown(
                """
                # 🌐 Browser Use WebUI
                ### Control your browser with AI assistance
                """,
                elem_classes=["header-text"],
            )

        with gr.Tabs() as tabs:
            with gr.TabItem("⚙️ Agent Settings", id=1):
                with gr.Group():
                    agent_type = gr.Radio(
                        ["org", "custom"],
                        label="Agent Type",
                        value="custom",
                        info="Select the type of agent to use",
                    )
                    max_steps = gr.Slider(
                        minimum=1,
                        maximum=200,
                        value=100,
                        step=1,
                        label="Max Run Steps",
                        info="Maximum number of steps the agent will take",
                    )
                    max_actions_per_step = gr.Slider(
                        minimum=1,
                        maximum=20,
                        value=10,
                        step=1,
                        label="Max Actions per Step",
                        info="Maximum number of actions the agent will take per step",
                    )
                    use_vision = gr.Checkbox(
                        label="Use Vision",
                        value=True,
                        info="Enable visual processing capabilities",
                    )
                    tool_call_in_content = gr.Checkbox(
                        label="Use Tool Calls in Content",
                        value=True,
                        info="Enable Tool Calls in content",
                    )

            with gr.TabItem("🔧 LLM Configuration", id=2):
                with gr.Group():
                    llm_provider = gr.Dropdown(
                        [
                            "anthropic",
                            "openai",
                            "gemini",
                            "azure_openai",
                            "deepseek",
                            "ollama",
                        ],
                        label="LLM Provider",
                        value="openai",
                        info="Select your preferred language model provider",
                    )
                    llm_model_name = gr.Textbox(
                        label="Model Name",
                        value="gpt-4o",
                        info="Specify the model to use",
                    )
                    llm_temperature = gr.Slider(
                        minimum=0.0,
                        maximum=2.0,
                        value=1.0,
                        step=0.1,
                        label="Temperature",
                        info="Controls randomness in model outputs",
                    )
                    with gr.Row():
                        llm_base_url = gr.Textbox(
                            label="Base URL",
                            value=os.getenv(f"{llm_provider.value.upper()}_BASE_URL ", ""),  # Default to .env value
                            info="API endpoint URL (if required)"
                        )
                        llm_api_key = gr.Textbox(
                            label="API Key",
                            type="password",
                            value=os.getenv(f"{llm_provider.value.upper()}_API_KEY", ""),  # Default to .env value
                            info="Your API key (leave blank to use .env)"
                        )
                    
                    # Proxy configuration
                    use_proxy = gr.Checkbox(
                        label="Use Proxy",
                        value=os.getenv("USE_PROXY", "false").lower() == "true",
                        info="Enable proxy for API requests"
                    )

            with gr.TabItem("🌐 Browser Settings", id=3):
                with gr.Group():
                    with gr.Row():
                        use_own_browser = gr.Checkbox(
                            label="Use Own Browser",
                            value=False,
                            info="Use your existing browser instance",
                        )
                        headless = gr.Checkbox(
                            label="Headless Mode",
                            value=False,
                            info="Run browser without GUI",
                        )
                        disable_security = gr.Checkbox(
                            label="Disable Security",
                            value=True,
                            info="Disable browser security features",
                        )
                        enable_recording = gr.Checkbox(
                            label="Enable Recording",
                            value=True,
                            info="Enable saving browser recordings",
                        )

                    with gr.Row():
                        window_w = gr.Number(
                            label="Window Width",
                            value=1280,
                            info="Browser window width",
                        )
                        window_h = gr.Number(
                            label="Window Height",
                            value=1100,
                            info="Browser window height",
                        )

                    save_recording_path = gr.Textbox(
                        label="Recording Path",
                        placeholder="e.g. ./tmp/record_videos",
                        value="./tmp/record_videos",
                        info="Path to save browser recordings",
                        interactive=True,  # Allow editing only if recording is enabled
                    )

            with gr.TabItem("🤖 Run Agent", id=4):
                task = gr.Textbox(
                    label="Task Description",
                    lines=4,
                    placeholder="Enter your task here...",
                    value="go to google.com and type 'OpenAI' click search and give me the first url",
                    info="Describe what you want the agent to do",
                )
                add_infos = gr.Textbox(
                    label="Additional Information",
                    lines=3,
                    placeholder="Add any helpful context or instructions...",
                    info="Optional hints to help the LLM complete the task",
                )

                with gr.Row():
                    run_button = gr.Button("▶️ Run Agent", variant="primary", scale=2)
                    stop_button = gr.Button("⏹️ Stop", variant="stop", scale=1)

            with gr.TabItem("🎬 Recordings", id=5):
                recording_display = gr.Video(label="Latest Recording")

                with gr.Group():
                    gr.Markdown("### Results")
                    with gr.Row():
                        with gr.Column():
                            final_result_output = gr.Textbox(
                                label="Final Result", lines=3, show_label=True
                            )
                        with gr.Column():
                            errors_output = gr.Textbox(
                                label="Errors", lines=3, show_label=True
                            )
                    with gr.Row():
                        with gr.Column():
                            model_actions_output = gr.Textbox(
                                label="Model Actions", lines=3, show_label=True
                            )
                        with gr.Column():
                            model_thoughts_output = gr.Textbox(
                                label="Model Thoughts", lines=3, show_label=True
                            )

        # Add this after defining the components
        enable_recording.change(
            lambda enabled: gr.update(interactive=enabled),
            inputs=enable_recording,
            outputs=save_recording_path
        )
          
        # Run button click handler
        run_button.click(
            fn=run_browser_agent,
            inputs=[
<<<<<<< HEAD
                agent_type, llm_provider, llm_model_name, llm_temperature,
                llm_base_url, llm_api_key, use_own_browser, headless,
                disable_security, window_w, window_h, save_recording_path,
                task, add_infos, max_steps, use_vision, max_actions_per_step,
                tool_call_in_content, use_proxy
            ],
            outputs=[
                final_result_output,
                errors_output,
                model_actions_output,
                model_thoughts_output,
                recording_display,
            ],
=======
                agent_type, llm_provider, llm_model_name, llm_temperature, llm_base_url, llm_api_key,
                use_own_browser, headless, disable_security, window_w, window_h, save_recording_path,
                enable_recording, task, add_infos, max_steps, use_vision, max_actions_per_step, tool_call_in_content
            ],
            outputs=[final_result_output, errors_output, model_actions_output, model_thoughts_output, recording_display],
>>>>>>> 68d0ea25
        )

    return demo


def main():
    parser = argparse.ArgumentParser(description="Gradio UI for Browser Agent")
    parser.add_argument(
        "--ip", type=str, default="127.0.0.1", help="IP address to bind to"
    )
    parser.add_argument("--port", type=int, default=7788, help="Port to listen on")
    parser.add_argument(
        "--theme",
        type=str,
        default="Ocean",
        choices=theme_map.keys(),
        help="Theme to use for the UI",
    )
    parser.add_argument("--dark-mode", action="store_true", help="Enable dark mode")
    args = parser.parse_args()

    demo = create_ui(theme_name=args.theme)
    demo.launch(server_name=args.ip, server_port=args.port)


if __name__ == "__main__":
    main()<|MERGE_RESOLUTION|>--- conflicted
+++ resolved
@@ -5,6 +5,8 @@
 # @Project : browser-use-webui
 # @FileName: webui.py
 
+import pdb
+
 from dotenv import load_dotenv
 
 load_dotenv()
@@ -12,6 +14,12 @@
 import os
 
 import gradio as gr
+import argparse
+
+
+from gradio.themes import Base, Default, Soft, Monochrome, Glass, Origin, Citrus, Ocean
+import asyncio
+import os, glob
 from browser_use.agent.service import Agent
 from browser_use.browser.browser import Browser, BrowserConfig
 from browser_use.browser.context import (
@@ -26,7 +34,7 @@
 from src.browser.custom_context import BrowserContextConfig
 from src.controller.custom_controller import CustomController
 from src.utils import utils
-
+from src.utils.utils import update_model_dropdown
 
 async def run_browser_agent(
         agent_type,
@@ -50,6 +58,13 @@
         tool_call_in_content,
         use_proxy
 ):
+    # Configure proxy settings
+    if use_proxy:
+        proxy_url = os.getenv("PROXY_URL", "")
+        if proxy_url:
+            os.environ["http_proxy"] = proxy_url
+            os.environ["https_proxy"] = proxy_url
+
     # Disable recording if the checkbox is unchecked
     if not enable_recording:
         save_recording_path = None
@@ -65,13 +80,6 @@
             glob.glob(os.path.join(save_recording_path, "*.[mM][pP]4"))
             + glob.glob(os.path.join(save_recording_path, "*.[wW][eE][bB][mM]"))
         )
-
-    # Configure proxy settings
-    if use_proxy:
-        proxy_url = os.getenv("PROXY_URL", "")
-        if proxy_url:
-            os.environ["http_proxy"] = proxy_url
-            os.environ["https_proxy"] = proxy_url
 
     # Run the agent
     llm = utils.get_llm_model(
@@ -283,11 +291,6 @@
         await browser.close()
     return final_result, errors, model_actions, model_thoughts
 
-
-import glob
-
-from gradio.themes import Citrus, Default, Glass, Monochrome, Ocean, Origin, Soft
-
 # Define the theme map globally
 theme_map = {
     "Default": Default(),
@@ -297,6 +300,7 @@
     "Origin": Origin(),
     "Citrus": Citrus(),
     "Ocean": Ocean(),
+    "Base": Base()
 }
 
 
@@ -379,22 +383,17 @@
             with gr.TabItem("🔧 LLM Configuration", id=2):
                 with gr.Group():
                     llm_provider = gr.Dropdown(
-                        [
-                            "anthropic",
-                            "openai",
-                            "gemini",
-                            "azure_openai",
-                            "deepseek",
-                            "ollama",
-                        ],
+                        ["anthropic", "openai", "deepseek", "gemini", "ollama", "azure_openai"],
                         label="LLM Provider",
-                        value="openai",
-                        info="Select your preferred language model provider",
-                    )
-                    llm_model_name = gr.Textbox(
+                        value="",
+                        info="Select your preferred language model provider"
+                    )
+                    llm_model_name = gr.Dropdown(
                         label="Model Name",
-                        value="gpt-4o",
-                        info="Specify the model to use",
+                        value="",
+                        interactive=True,
+                        allow_custom_value=True,  # Allow users to input custom model names
+                        info="Select a model from the dropdown or type a custom model name"
                     )
                     llm_temperature = gr.Slider(
                         minimum=0.0,
@@ -402,7 +401,7 @@
                         value=1.0,
                         step=0.1,
                         label="Temperature",
-                        info="Controls randomness in model outputs",
+                        info="Controls randomness in model outputs"
                     )
                     with gr.Row():
                         llm_base_url = gr.Textbox(
@@ -487,7 +486,7 @@
                     run_button = gr.Button("▶️ Run Agent", variant="primary", scale=2)
                     stop_button = gr.Button("⏹️ Stop", variant="stop", scale=1)
 
-            with gr.TabItem("🎬 Recordings", id=5):
+            with gr.TabItem("📊 Results", id=5):
                 recording_display = gr.Video(label="Latest Recording")
 
                 with gr.Group():
@@ -510,6 +509,47 @@
                             model_thoughts_output = gr.Textbox(
                                 label="Model Thoughts", lines=3, show_label=True
                             )
+            
+            with gr.TabItem("🎥 Recordings", id=6):
+                def list_recordings(save_recording_path):
+                    if not os.path.exists(save_recording_path):
+                        return []
+                    
+                    # Get all video files
+                    recordings = glob.glob(os.path.join(save_recording_path, "*.[mM][pP]4")) + glob.glob(os.path.join(save_recording_path, "*.[wW][eE][bB][mM]"))
+                    
+                    # Sort recordings by creation time (oldest first)
+                    recordings.sort(key=os.path.getctime)
+                    
+                    # Add numbering to the recordings
+                    numbered_recordings = []
+                    for idx, recording in enumerate(recordings, start=1):
+                        filename = os.path.basename(recording)
+                        numbered_recordings.append((recording, f"{idx}. {filename}"))
+                    
+                    return numbered_recordings
+
+                recordings_gallery = gr.Gallery(
+                    label="Recordings",
+                    value=list_recordings("./tmp/record_videos"),
+                    columns=3,
+                    height="auto",
+                    object_fit="contain"
+                )
+
+                refresh_button = gr.Button("🔄 Refresh Recordings", variant="secondary")
+                refresh_button.click(
+                    fn=list_recordings,
+                    inputs=save_recording_path,
+                    outputs=recordings_gallery
+                )
+
+        # Attach the callback to the LLM provider dropdown
+        llm_provider.change(
+            lambda provider, api_key, base_url: update_model_dropdown(provider, api_key, base_url),
+            inputs=[llm_provider, llm_api_key, llm_base_url],
+            outputs=llm_model_name
+        )  
 
         # Add this after defining the components
         enable_recording.change(
@@ -517,56 +557,31 @@
             inputs=enable_recording,
             outputs=save_recording_path
         )
-          
+
         # Run button click handler
         run_button.click(
             fn=run_browser_agent,
             inputs=[
-<<<<<<< HEAD
-                agent_type, llm_provider, llm_model_name, llm_temperature,
-                llm_base_url, llm_api_key, use_own_browser, headless,
-                disable_security, window_w, window_h, save_recording_path,
-                task, add_infos, max_steps, use_vision, max_actions_per_step,
-                tool_call_in_content, use_proxy
-            ],
-            outputs=[
-                final_result_output,
-                errors_output,
-                model_actions_output,
-                model_thoughts_output,
-                recording_display,
-            ],
-=======
                 agent_type, llm_provider, llm_model_name, llm_temperature, llm_base_url, llm_api_key,
                 use_own_browser, headless, disable_security, window_w, window_h, save_recording_path,
-                enable_recording, task, add_infos, max_steps, use_vision, max_actions_per_step, tool_call_in_content
+                enable_recording, task, add_infos, max_steps, use_vision, max_actions_per_step, tool_call_in_content,
+                use_proxy
             ],
             outputs=[final_result_output, errors_output, model_actions_output, model_thoughts_output, recording_display],
->>>>>>> 68d0ea25
         )
 
     return demo
-
 
 def main():
     parser = argparse.ArgumentParser(description="Gradio UI for Browser Agent")
-    parser.add_argument(
-        "--ip", type=str, default="127.0.0.1", help="IP address to bind to"
-    )
+    parser.add_argument("--ip", type=str, default="127.0.0.1", help="IP address to bind to")
     parser.add_argument("--port", type=int, default=7788, help="Port to listen on")
-    parser.add_argument(
-        "--theme",
-        type=str,
-        default="Ocean",
-        choices=theme_map.keys(),
-        help="Theme to use for the UI",
-    )
+    parser.add_argument("--theme", type=str, default="Ocean", choices=theme_map.keys(), help="Theme to use for the UI")
     parser.add_argument("--dark-mode", action="store_true", help="Enable dark mode")
     args = parser.parse_args()
 
     demo = create_ui(theme_name=args.theme)
     demo.launch(server_name=args.ip, server_port=args.port)
 
-
-if __name__ == "__main__":
+if __name__ == '__main__':
     main()